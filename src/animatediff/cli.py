--- conflicted
+++ resolved
@@ -11,21 +11,10 @@
 
 from animatediff import __version__, console, get_dir
 from animatediff.generate import create_pipeline, run_inference
-<<<<<<< HEAD
-from animatediff.pipelines.animation import AnimationPipeline
+from animatediff.pipelines import AnimationPipeline, load_text_embeddings
 from animatediff.settings import (CKPT_EXTENSIONS, InferenceConfig,
                                   ModelConfig, get_infer_config,
                                   get_model_config)
-=======
-from animatediff.pipelines import AnimationPipeline, load_text_embeddings
-from animatediff.settings import (
-    CKPT_EXTENSIONS,
-    InferenceConfig,
-    ModelConfig,
-    get_infer_config,
-    get_model_config,
-)
->>>>>>> a5cf4939
 from animatediff.utils.model import checkpoint_to_pipeline, get_base_model
 from animatediff.utils.pipeline import get_context_params, send_to_device
 from animatediff.utils.util import path_from_cwd, save_frames, save_video
